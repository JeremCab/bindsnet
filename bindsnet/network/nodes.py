--- conflicted
+++ resolved
@@ -650,28 +650,21 @@
         self.rest = rest       # Rest voltage.
         self.thresh = thresh   # Spike threshold voltage.
 
-<<<<<<< HEAD
-=======
         if excitatory > 1:
-	    excitatory = 1
+            excitatory = 1
         	
         if excitatory < 1:
             excitatory = 0
 
         self.excitatory = torch.zeros(n)
 
->>>>>>> ee5b38f2
         if excitatory == 1:
             self.r = torch.rand(n)
             self.a = 0.02 * torch.ones(n)
             self.b = 0.2 * torch.ones(n)
             self.c = -65.0 + 15 * (self.r ** 2)
             self.d = 8 - 6 * (self.r ** 2)
-<<<<<<< HEAD
-            self.excitatory = True
-=======
             self.excitatory[:] = self.excitatory == 0
->>>>>>> ee5b38f2
         elif excitatory == 0:
             self.r = torch.rand(n)
             self.a = 0.02 + 0.08 * self.r
@@ -682,12 +675,8 @@
         else:
             ex = int(n * excitatory)
             inh = n - ex
-<<<<<<< HEAD
-            self.r = self.a = self.b = self.c = self.d = self.excitatory = torch.zeros(n)
-=======
             # init
             self.r = self.a = self.b = self.c = self.d = torch.zeros(n)
->>>>>>> ee5b38f2
 
             # excitatory
             self.r[0:ex] = torch.rand(ex)
@@ -768,27 +757,20 @@
         self.thresh = thresh   # Spike threshold voltage.
         self.beta = beta
 
-<<<<<<< HEAD
-=======
         if excitatory > 1:
             excitatory = 1
         if excitatory < 1:
             excitatory = 0
         
-	self.excitatory = torch.zeros(n)
-
->>>>>>> ee5b38f2
+        self.excitatory = torch.zeros(n)
+
         if excitatory == 1:
             self.r = torch.rand(n)
             self.a = 0.02 * torch.ones(n)
             self.b = 0.2 * torch.ones(n)
             self.c = -65.0 + 15 * (self.r ** 2)
             self.d = 8 - 6 * (self.r ** 2)
-<<<<<<< HEAD
-            self.excitatory = True
-=======
             self.excitatory[:] = self.excitatory == 0
->>>>>>> ee5b38f2
         elif excitatory == 0:
             self.r = torch.rand(n)
             self.a = 0.02 + 0.08 * self.r
@@ -799,12 +781,8 @@
         else:
             ex = int(n * excitatory)
             inh = n - ex
-<<<<<<< HEAD
-            self.r = self.a = self.b = self.c = self.d = self.excitatory = torch.zeros(n)
-=======
             # init
             self.r = self.a = self.b = self.c = self.d = torch.zeros(n)
->>>>>>> ee5b38f2
 
             # excitatory
             self.r[0:ex] = torch.rand(ex)
